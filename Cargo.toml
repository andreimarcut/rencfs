--- conflicted
+++ resolved
@@ -3,11 +3,8 @@
 [package]
 name = "rencfs"
 description = "An encrypted file system that is mounted with FUSE on Linux. It can be used to create encrypted directories."
-<<<<<<< HEAD
+
 version = "0.13.60"
-=======
-version = "0.13.59"
->>>>>>> 88eaa5f8
 edition = "2021"
 license = "MIT OR Apache-2.0"
 authors = ["Radu Marias <radumarias@gmail.com>"]
